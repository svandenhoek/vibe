<?xml version="1.0" encoding="UTF-8"?>
<project xmlns="http://maven.apache.org/POM/4.0.0" xmlns:xsi="http://www.w3.org/2001/XMLSchema-instance" xsi:schemaLocation="http://maven.apache.org/POM/4.0.0 http://maven.apache.org/xsd/maven-4.0.0.xsd">
    <modelVersion>4.0.0</modelVersion>

    <parent>
        <groupId>org.molgenis</groupId>
        <artifactId>vibe</artifactId>
<<<<<<< HEAD
        <version>4.0.3</version>
=======
        <version>4.1.0-SNAPSHOT</version>
>>>>>>> b4410dcc
    </parent>
    <artifactId>vibe-cli</artifactId>
    <packaging>jar</packaging>

    <build>
        <finalName>vibe-with-dependencies-${project.version}</finalName>
        <testResources>
            <testResource>
                <directory>src/test/resources</directory>
            </testResource>
            <testResource>
                <directory>../shared_testdata</directory>
            </testResource>
        </testResources>

        <plugins>
            <!-- define java version -->
            <plugin>
                <groupId>org.apache.maven.plugins</groupId>
                <artifactId>maven-compiler-plugin</artifactId>
            </plugin>

            <!-- create fat jar -->
            <plugin>
                <groupId>org.apache.maven.plugins</groupId>
                <artifactId>maven-shade-plugin</artifactId>
                <version>${maven-shade-plugin.version}</version>
                <executions>
                    <!-- run shade at package phase -->
                    <execution>
                        <phase>package</phase>
                        <goals>
                            <goal>shade</goal>
                        </goals>
                        <configuration>
                            <transformers>
                                <!-- manifest file adjustments -->
                                <transformer implementation="org.apache.maven.plugins.shade.resource.ManifestResourceTransformer">
                                    <manifestEntries>
                                        <!-- set main class -->
                                        <Main-Class>org.molgenis.vibe.cli.VibeApplication</Main-Class>
                                    </manifestEntries>
                                </transformer>
                                <!-- prevent license duplications -->
                                <transformer implementation="org.apache.maven.plugins.shade.resource.ApacheLicenseResourceTransformer" />
                                <!-- manages META_INF/services/ files for usage in shaded jar -->
                                <transformer implementation="org.apache.maven.plugins.shade.resource.ServicesResourceTransformer" />
                                <!-- prevents only single notice being presents and generates an overarching one instead -->
                                <transformer implementation="org.apache.maven.plugins.shade.resource.ApacheNoticeResourceTransformer" />
                            </transformers>
                        </configuration>
                    </execution>
                </executions>
            </plugin>

            <!-- checksum creation -->
            <plugin>
                <groupId>net.nicoulaj.maven.plugins</groupId>
                <artifactId>checksum-maven-plugin</artifactId>
            </plugin>

            <!-- unit testing -->
            <plugin>
                <groupId>org.apache.maven.plugins</groupId>
                <artifactId>maven-surefire-plugin</artifactId>
            </plugin>

            <!-- integration testing -->
            <plugin>
                <groupId>org.apache.maven.plugins</groupId>
                <artifactId>maven-failsafe-plugin</artifactId>
            </plugin>

            <!-- integrates SonarQube -->
            <plugin>
                <groupId>org.sonarsource.scanner.maven</groupId>
                <artifactId>sonar-maven-plugin</artifactId>
            </plugin>

            <!-- JAva COde COverage -->
            <plugin>
                <groupId>org.jacoco</groupId>
                <artifactId>jacoco-maven-plugin</artifactId>
            </plugin>

            <!-- plugin for releasing -->
            <plugin>
                <groupId>org.apache.maven.plugins</groupId>
                <artifactId>maven-release-plugin</artifactId>
            </plugin>

            <!-- sign artifacts -->
            <plugin>
                <!-- sign in a non-interactive way -->
                <groupId>org.kohsuke</groupId>
                <artifactId>pgp-maven-plugin</artifactId>
            </plugin>
        </plugins>
    </build>

    <dependencies>
        <!-- main dependencies -->
        <dependency>
            <groupId>org.molgenis</groupId>
            <artifactId>vibe-core</artifactId>
        </dependency>

        <dependency>
            <groupId>commons-cli</groupId>
            <artifactId>commons-cli</artifactId>
        </dependency>

        <!-- test dependencies -->
        <dependency>
            <groupId>org.junit.jupiter</groupId>
            <artifactId>junit-jupiter-api</artifactId>
        </dependency>

        <dependency>
            <groupId>org.junit.jupiter</groupId>
            <artifactId>junit-jupiter-engine</artifactId>
        </dependency>

        <dependency>
            <groupId>org.junit.jupiter</groupId>
            <artifactId>junit-jupiter-params</artifactId>
        </dependency>

        <dependency>
            <groupId>org.mockito</groupId>
            <artifactId>mockito-all</artifactId>
        </dependency>
    </dependencies>
</project><|MERGE_RESOLUTION|>--- conflicted
+++ resolved
@@ -5,11 +5,7 @@
     <parent>
         <groupId>org.molgenis</groupId>
         <artifactId>vibe</artifactId>
-<<<<<<< HEAD
-        <version>4.0.3</version>
-=======
         <version>4.1.0-SNAPSHOT</version>
->>>>>>> b4410dcc
     </parent>
     <artifactId>vibe-cli</artifactId>
     <packaging>jar</packaging>
