--- conflicted
+++ resolved
@@ -19,43 +19,21 @@
             // Parses application properties.
             // Should always be ran first (as it sets the values for the VibeProperties enum)!
             VibePropertiesLoader.loadProperties();
+            
+            // Parses user-input.
+            VibeOptions vibeOptions = new VibeOptions();
+            CommandLineOptionsParser.parse(args, vibeOptions);
 
-<<<<<<< HEAD
             // If all input correctly parsed, runs app.
             if(vibeOptions.validate()) {
                 executeRunMode(vibeOptions);
             } else { // Errors caused by invalid options configuration.
                 printUnexpectedExceptionOccurred();
                 vibeOptions.toString();
-=======
-            try {
-                // Parses user-input.
-                VibeOptions vibeOptions = new VibeOptions();
-                CommandLineOptionsParser.parse(args, vibeOptions);
-
-                // If all input input correctly parsed, runs app.
-                if(vibeOptions.validate()) {
-                    try {
-                        vibeOptions.getRunMode().run(vibeOptions);
-                    } catch (IOException e) {
-                        System.err.println(e.getLocalizedMessage());
-                    } catch (Exception e) { // Errors generated while running the app.
-                        printUnexpectedExceptionOccurred();
-                        e.printStackTrace();
-                    }
-                } else { // Errors caused by invalid options configuration.
-                    printUnexpectedExceptionOccurred();
-                    vibeOptions.toString();
-
-                }
-            } catch (Exception e) { // Errors generated during options parsing.
-                System.err.println(e.getLocalizedMessage());
-                CommandLineOptionsParser.printHelpMessage();
->>>>>>> 7c7f49a8
             }
-        } catch (IOException e) {
-            printUnexpectedExceptionOccurred();
-            e.printStackTrace();
+        } catch (Exception e) { // Errors generated during options parsing.
+            System.err.println(e.getLocalizedMessage());
+            CommandLineOptionsParser.printHelpMessage();
         }
     }
 
