--- conflicted
+++ resolved
@@ -130,15 +130,12 @@
     }
 
     @Test(expectedExceptions = IOException.class)
-<<<<<<< HEAD
-=======
     public void missingPhenotype() throws IOException, ParseException {
         String[] args = stringArraysMerger(VALID_TDB, VALID_ONTOLOGY, HPO_ALGORITHM_1, MAX_DISTANCE, NON_EXISTING_OUTPUT_FILE);
         testWithErrorPrint(args);
     }
 
     @Test(expectedExceptions = IOException.class)
->>>>>>> b06c1888
     public void invalidTdbDir() throws IOException, ParseException {
         String[] args = stringArraysMerger(INVALID_TDB_DIR, VALID_ONTOLOGY, HPO_ALGORITHM_1, MAX_DISTANCE, SINGLE_HPO, NON_EXISTING_OUTPUT_FILE);
         testWithErrorPrint(args);
